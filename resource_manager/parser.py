from tokenize import TokenError

from io import BytesIO

from .tokenizer import tokenize
from .token import TokenType
from .structures import *


class Parser:
    def __init__(self, tokens: List[TokenWrapper]):
        self.tokens = tokens
        self.position = 0

    def data(self):
        if self.matches(TokenType.IDENTIFIER):
            return Resource(self.advance())
        if self.matches(TokenType.BRACKET_OPEN):
            return self.array()
        if self.matches(TokenType.PAR_OPEN):
            return self.tuple()
        if self.matches(TokenType.DICT_OPEN):
            return self.dictionary()
        if self.matches(TokenType.LAMBDA):
            return self.lambda_()
        if self.matches(TokenType.MINUS, TokenType.NUMBER):
            return self.number()
        return Literal(self.require(TokenType.STRING, TokenType.LITERAL))

    def number(self):
        minus = self.ignore(TokenType.MINUS)
        return Number(self.require(TokenType.NUMBER), minus)

    def lambda_(self):
        token = self.require(TokenType.LAMBDA)
        params = []
        if self.matches(TokenType.IDENTIFIER):
            params = [self.advance()]
            while self.ignore(TokenType.COMA):
                params.append(self.require(TokenType.IDENTIFIER))
        self.require(TokenType.COLON)
        return Lambda(params, self.expression(), token)

    def is_keyword(self):
        return self.matches(TokenType.IDENTIFIER) and self.matches(TokenType.EQUALS, shift=1)

    def params(self):
<<<<<<< HEAD
        # TODO: need Argument class
        self.require(TokenType.PAR_OPEN)
=======
>>>>>>> 1b2969b1
        lazy = self.ignore(TokenType.LAZY)
        vararg, args, keyword = [], [], []
        if self.matches(TokenType.PAR_CLOSE):
            return args, vararg, keyword, lazy

        # if has positional
        if not self.is_keyword():
            vararg.append(self.ignore(TokenType.ASTERISK))
            args.append(self.expression())

            while self.ignore(TokenType.COMA):
                if self.is_keyword() or self.matches(TokenType.PAR_CLOSE):
                    break
                vararg.append(self.ignore(TokenType.ASTERISK))
                args.append(self.expression())

        # keyword
        if self.matches(TokenType.IDENTIFIER):
            keyword.append(self.definition())

            while self.ignore(TokenType.COMA):
                if self.matches(TokenType.PAR_CLOSE):
                    break
                keyword.append(self.definition())

        return args, vararg, keyword, lazy

    def expression(self):
        data = self.data()
        while self.matches(TokenType.DOT, TokenType.PAR_OPEN, TokenType.BRACKET_OPEN):
            if self.matches(TokenType.DOT):
                self.advance()
                name = self.require(TokenType.IDENTIFIER)
                data = GetAttribute(data, name)
            elif self.matches(TokenType.BRACKET_OPEN):
                self.advance()

                args, coma = [self.expression()], False
                while self.ignore(TokenType.COMA):
                    coma = True
                    if self.matches(TokenType.BRACKET_CLOSE):
                        break
                    args.append(self.expression())

                self.require(TokenType.BRACKET_CLOSE)
                data = GetItem(data, args, coma)
            else:
                main_token = self.require(TokenType.PAR_OPEN)
                params = self.params()
                self.require(TokenType.PAR_CLOSE)
                data = Call(data, *params, main_token=main_token)

        return data

    def definition(self):
        name = self.require(TokenType.IDENTIFIER)
        self.require(TokenType.EQUALS)
        return Definition(name, self.expression())

    def inline_structure(self, begin, end, constructor, get_data):
        structure_begin = self.require(begin)
        data, comas = [], 0
        if not self.ignore(end):
            data.append(get_data())
            while self.ignore(TokenType.COMA):
                comas += 1
                if self.matches(end):
                    break
                data.append(get_data())
            self.require(end)

        return constructor(data, structure_begin), comas

    def dictionary(self):
        return self.inline_structure(TokenType.DICT_OPEN, TokenType.DICT_CLOSE, Dictionary, self.pair)[0]

    def array(self):
        return self.inline_structure(TokenType.BRACKET_OPEN, TokenType.BRACKET_CLOSE, Array, self.expression)[0]

    def tuple(self):
        data, comas = self.inline_structure(TokenType.PAR_OPEN, TokenType.PAR_CLOSE, Tuple, self.expression)
        if comas == 0 and data.values:
            assert len(data.values) == 1
            return Parenthesis(data.values[0])
        return data

    def pair(self):
        key = self.expression()
        self.require(TokenType.COLON)
        return key, self.expression()

    def dotted(self):
        result = [self.require(TokenType.IDENTIFIER)]
        while self.ignore(TokenType.DOT):
            result.append(self.require(TokenType.IDENTIFIER))
        return result

    def import_as(self, allow_dotted):
        if allow_dotted:
            value = self.dotted()
        else:
            value = self.require(TokenType.IDENTIFIER),
        name = None
        if self.ignore(TokenType.AS):
            name = self.require(TokenType.IDENTIFIER)
        return tuple(value), name

    def import_(self):
        root, prefix_dots = [], 0
        if self.ignore(TokenType.FROM):
            if self.ignore(TokenType.DOT):
                prefix_dots += 1
            if self.ignore(TokenType.DOT):
                prefix_dots += 1
            root = self.dotted()

        main_token = self.require(TokenType.IMPORT)

        # import by path
        if not root and self.matches(TokenType.STRING):
            path = self.require(TokenType.STRING)
            if path.body.count(':') > 1:
                raise self.throw('The resulting path cannot contain more than one ":" separator.', path)
            return ImportPath(path, main_token)

        if self.ignore(TokenType.ASTERISK):
            return ImportStarred(root, prefix_dots, main_token)

        block = self.ignore(TokenType.PAR_OPEN)
        values = [self.import_as(not root)]
        while self.ignore(TokenType.COMA):
            values.append(self.import_as(not root))

        if block:
            self.require(TokenType.PAR_CLOSE)

        return UnifiedImport(root, values, prefix_dots, main_token)

    def parse(self):
        parents, imports = [], []
        while self.matches(TokenType.IMPORT, TokenType.FROM):
            import_ = self.import_()
            if isinstance(import_, UnifiedImport):
                imports.append(import_)
            else:
                if imports:
                    self.throw('Starred and path imports are only allowed at the top of the config', import_.main_token)
                parents.append(import_)

        definitions = []
        while self.position < len(self.tokens):
            definitions.append(self.definition())

        return definitions, parents, imports

    def advance(self) -> TokenWrapper:
        result = self.current
        self.position += 1
        return result

    @property
    def current(self):
        if self.position >= len(self.tokens):
            raise SyntaxError('Unexpected end of source')
        return self.tokens[self.position]

    def matches(self, *types, shift=0):
        try:
            temp = self.tokens[self.position + shift]
        except IndexError:
            return False

        for tokenType in types:
            if temp.type(tokenType):
                return True

        return False

    @staticmethod
    def throw(message, token):
        source = token.source or '<string input>'
        raise SyntaxError(message + '\n  at %d:%d in %s' % (token.line, token.column, source))

    def require(self, *types) -> TokenWrapper:
        if not self.matches(*types):
            self.throw('Unexpected token: "%s"' % self.current.body, self.current)
        return self.advance()

    def ignore(self, *types):
        if self.matches(*types):
            self.advance()
            return True
        return False


def parse(readline, source_path):
    try:
        tokens = tokenize(readline, source_path)
    except TokenError as e:
        source_path = source_path or '<string input>'
        raise SyntaxError(e.args[0] + ' at %d:%d in %s' % (e.args[1] + (source_path,))) from None
    return Parser(tokens).parse()


def parse_file(config_path):
    with open(config_path, 'rb') as file:
        return parse(file.readline, config_path)


def parse_string(source):
    return parse(BytesIO(source.encode()).readline, '')<|MERGE_RESOLUTION|>--- conflicted
+++ resolved
@@ -45,11 +45,8 @@
         return self.matches(TokenType.IDENTIFIER) and self.matches(TokenType.EQUALS, shift=1)
 
     def params(self):
-<<<<<<< HEAD
         # TODO: need Argument class
         self.require(TokenType.PAR_OPEN)
-=======
->>>>>>> 1b2969b1
         lazy = self.ignore(TokenType.LAZY)
         vararg, args, keyword = [], [], []
         if self.matches(TokenType.PAR_CLOSE):
